--- conflicted
+++ resolved
@@ -9,8 +9,6 @@
 // below. #define GLAD_DEBUG
 #include <glad/glad.h>
 
-<<<<<<< HEAD
-=======
 #define GLFW_INCLUDE_NONE
 // GLFW
 #include <GLFW/glfw3.h>
@@ -21,7 +19,6 @@
 #include <GLFW/glfw3native.h>
 #endif
 
->>>>>>> d71710a1
 // Logging
 #include <babylon/core/logging.h>
 
@@ -32,20 +29,12 @@
 namespace BABYLON {
 namespace GL {
 
-<<<<<<< HEAD
-#ifndef __EMSCRIPTEN__
-void MessageCallback(GLenum /*source*/, GLenum type, GLuint /*id*/,
-                     GLenum severity, GLsizei /*length*/, const GLchar* message,
-                     const void* /*userParam*/)
-=======
 void MessageCallback(GLenum /*source*/, GLenum type, GLuint /*id*/, GLenum severity,
                      GLsizei /*length*/, const GLchar* message, const void* /*userParam*/)
->>>>>>> d71710a1
 {
   fprintf(stderr, "GL CALLBACK: %s type = 0x%x, severity = 0x%x, message = %s\n",
           (type == DEBUG_TYPE_ERROR ? "** GL ERROR **" : ""), type, severity, message);
 }
-#endif
 
 GLRenderingContext::GLRenderingContext()
 {
@@ -121,10 +110,6 @@
 
 GLRenderingContext::~GLRenderingContext() = default;
 
-<<<<<<< HEAD
-#if defined(_WIN32) && !defined(_WIN64)
-#define WIN_32BITS
-=======
 std::string GlErrorCodeStr(GLenum error_code)
 {
   std::string error;
@@ -170,13 +155,11 @@
   fprintf(stderr, "%s", msg_str.str().c_str());
 #ifdef _MSC_VER
   OutputDebugString(msg_str.str().c_str());
->>>>>>> d71710a1
 #endif
+}
 
 bool GLRenderingContext::initialize(bool enableGLDebugging)
 {
-<<<<<<< HEAD
-=======
   // HUM : glad already loaded by imgui ?
   // Initialize glad
   if (!gladLoadGLES2Loader(reinterpret_cast<GLADloadproc>(glfwGetProcAddress))) {
@@ -191,7 +174,6 @@
   glad_set_post_callback(glad_post_call_callback);
 #endif
 
->>>>>>> d71710a1
   // Log the GL version
   BABYLON_LOGF_INFO("GLRenderingContext", "Using GL version: %s", glGetString(GL_VERSION))
 
@@ -199,12 +181,11 @@
   // glEnable(GL_MULTISAMPLE);
 
   // Enable debug output
-#if ! defined(__EMSCRIPTEN__) && !defined(WIN_32BITS)
   if (enableGLDebugging) {
     // glEnable(GL_DEBUG_OUTPUT);
     // glDebugMessageCallback(MessageCallback, nullptr);
   }
-#endif //__EMSCRIPTEN__
+
   return true;
 }
 
@@ -709,10 +690,6 @@
 GLboolean GLRenderingContext::getQueryParameterb(IGLQuery* query, GLenum pname)
 {
   GLuint parameter = 0;
-<<<<<<< HEAD
-  //glGetQueryObjectiv(query->value, pname, &parameter);
-=======
->>>>>>> d71710a1
   glGetQueryObjectuiv(query->value, pname, &parameter);
   return parameter == GL_TRUE;
 }
