#ifndef BABYLON_MATERIALS_EFFECT_H
#define BABYLON_MATERIALS_EFFECT_H

#include <unordered_map>
#include <variant>

#include <babylon/babylon_api.h>
#include <babylon/babylon_common.h>
#include <babylon/interfaces/idisposable.h>
#include <babylon/misc/observable.h>
#include <babylon/misc/observer.h>

namespace BABYLON {

class BaseTexture;
class Color3;
class Color4;
class Effect;
struct IEffectCreationOptions;
class EffectFallbacks;
class InternalTexture;
class IPipelineContext;
class Matrix;
class PostProcess;
class RenderTargetTexture;
class ThinEngine;
class Vector2;
class Vector3;
class Vector4;
class WebGLDataBuffer;
using BaseTexturePtr         = std::shared_ptr<BaseTexture>;
using EffectPtr              = std::shared_ptr<Effect>;
using InternalTexturePtr     = std::shared_ptr<InternalTexture>;
using IPipelineContextPtr    = std::shared_ptr<IPipelineContext>;
using PostProcessPtr         = std::shared_ptr<PostProcess>;
using RenderTargetTexturePtr = std::shared_ptr<RenderTargetTexture>;
using WebGLDataBufferPtr     = std::shared_ptr<WebGLDataBuffer>;

namespace GL {
class IGLProgram;
class IGLUniformLocation;
} // end of namespace GL

using WebGLProgramPtr         = std::shared_ptr<GL::IGLProgram>;
using WebGLUniformLocationPtr = std::shared_ptr<GL::IGLUniformLocation>;

/**
 * @brief Effect containing vertex and fragment shader that can be executed on an object.
 */
class BABYLON_SHARED_EXPORT Effect : public IDisposable {

  friend class Engine;

public:
  /**
   * Gets or sets the relative url used to load shaders if using the engine in non-minified mode
   */
  static std::string ShadersRepository;

  /**
   * Store of each shader (The can be looked up using effect.key)
   */
  static std::unordered_map<std::string, std::string>& ShadersStore();

  /**
   * Store of each included file for a shader (The can be looked up using effect.key)
   */
  static std::unordered_map<std::string, std::string>& IncludesShadersStore();

public:
  template <typename... Ts>
  static EffectPtr New(Ts&&... args)
  {
    return std::shared_ptr<Effect>(new Effect(std::forward<Ts>(args)...));
  }
  ~Effect() override; // = default

  /** Properties **/

  /**
   * Unique key for this effect
   */
  [[nodiscard]] std::string key() const;

  /**
   * @brief If the effect has been compiled and prepared.
   * @returns if the effect is compiled and prepared.
   */
  [[nodiscard]] bool isReady() const;

  /**
   * @brief The engine the effect was initialized with.
   * @returns the engine.
   */
  [[nodiscard]] ThinEngine* getEngine() const;

  /**
   * @brief The pipeline context for this effect.
   * @returns the associated pipeline context
   */
  IPipelineContextPtr& getPipelineContext();

  /**
   * @brief The set of names of attribute variables for the shader.
   * @returns An array of attribute names.
   */
  std::vector<std::string>& getAttributesNames();

  /**
   * @brief Returns the attribute at the given index.
   * @param index The index of the attribute.
   * @returns The location of the attribute.
   */
  int getAttributeLocation(unsigned int index);

  /**
   * @brief Returns the attribute based on the name of the variable.
   * @param name of the attribute to look up.
   * @returns the attribute location.
   */
  int getAttributeLocationByName(const std::string& name);

  /**
   * @brief The number of attributes.
   * @returns the numnber of attributes.
   */
  size_t getAttributesCount();

  /**
   * @brief Gets the index of a uniform variable.
   * @param uniformName of the uniform to look up.
   * @returns the index.
   */
  int getUniformIndex(const std::string& uniformName);

  /**
   * @brief Returns the attribute based on the name of the variable.
   * @param uniformName of the uniform to look up.
   * @returns the location of the uniform.
   */
  WebGLUniformLocationPtr getUniform(const std::string& uniformName);

  /**
   * @brief Returns an array of sampler variable names
   * @returns The array of sampler variable neames.
   */
  std::vector<std::string>& getSamplers();

  /**
   * @brief The error from the last compilation.
   * @returns the error string.
   */
  std::string getCompilationError();

  /** Methods **/

  /**
   * @brief Adds a callback to the onCompiled observable and call the callback immediatly if already
   * ready.
   * @param func The callback to be used.
   */
  void executeWhenCompiled(const std::function<void(Effect* effect)>& func);

  /**
   * @brief Hidden
   */
  void _loadVertexShader(const std::string& vertex,
                         const std::function<void(const std::string&)>& callback);

  /**
   * @brief Hidden
   */
  void _loadFragmentShader(const std::string& fragment,
                           const std::function<void(const std::string&)>& callback);

  /**
   * @brief Hidden
   */
  void _dumpShadersSource(std::string vertexCode, std::string fragmentCode,
                          const std::string& defines);

  /**
   * @brief Recompiles the webGL program
   * @param vertexSourceCode The source code for the vertex shader.
   * @param fragmentSourceCode The source code for the fragment shader.
   * @param onCompiled Callback called when completed.
   * @param onError Callback called on error.
   * Hidden
   */
  void
  _rebuildProgram(const std::string& vertexSourceCode, const std::string& fragmentSourceCode,
                  const std::function<void(const IPipelineContextPtr& pipelineContext)>& onCompiled,
                  const std::function<void(const std::string& message)>& onError);

  /**
   * @brief Prepares the effect
   * Hidden
   */
  void _prepareEffect();

  /**
   * @brief Checks if the effect is supported. (Must be called after
   * compilation)
   */
  [[nodiscard]] bool isSupported() const;

  /**
   * @brief Binds a texture to the engine to be used as output of the shader.
   * @param channel Name of the output variable.
   * @param texture Texture to bind.
   * Hidden
   */
  void _bindTexture(const std::string& channel, const InternalTexturePtr& texture);

  /**
   * @brief Sets a texture on the engine to be used in the shader.
   * @param channel Name of the sampler variable.
   * @param texture Texture to set.
   */
  void setTexture(const std::string& channel, const BaseTexturePtr& texture);

  /**
   * @brief Sets a depth stencil texture from a render target on the engine to be used in the
   * shader.
   * @param channel Name of the sampler variable.
   * @param texture Texture to set.
   */
  void setDepthStencilTexture(const std::string& channel, const RenderTargetTexturePtr& texture);

  /**
   * @brief Sets an array of textures on the engine to be used in the shader.
   * @param channel Name of the variable.
   * @param textures Textures to set.
   */
  void setTextureArray(const std::string& channel, const std::vector<BaseTexturePtr>& textures);

  /**
   * @brief Sets a texture to be the input of the specified post process. (To use the output, pass
   * in the next post process in the pipeline).
   * @param channel Name of the sampler variable.
   * @param postProcess Post process to get the input texture from.
   */
  void setTextureFromPostProcess(const std::string& channel, const PostProcessPtr& postProcess);

  /**
   * @brief (Warning! setTextureFromPostProcessOutput may be desired instead) Sets the input texture
   * of the passed in post process to be input of this effect. (To use the output of the passed in
   * post process use setTextureFromPostProcessOutput)
   * @param channel Name of the sampler variable.
   * @param postProcess Post process to get the output texture from.
   */
  void setTextureFromPostProcessOutput(const std::string& channel,
                                       const PostProcessPtr& postProcess);

  bool _cacheMatrix(const std::string& uniformName, const Matrix& matrix);
  bool _cacheFloat2(const std::string& uniformName, float x, float y);
  bool _cacheFloat3(const std::string& uniformName, float x, float y, float z);
  bool _cacheFloat4(const std::string& uniformName, float x, float y, float z, float w);

  /**
   * @brief Binds a buffer to a uniform.
   * @param buffer Buffer to bind.
   * @param name Name of the uniform variable to bind to.
   */
  void bindUniformBuffer(const WebGLDataBufferPtr& buffer, const std::string& name);

  /**
   * @brief Binds block to a uniform.
   * @param blockName Name of the block to bind.
   * @param index Index to bind.
   */
  void bindUniformBlock(const std::string& blockName, unsigned index);

  /**
   * @brief Sets an interger value on a uniform variable.
   * @param uniformName Name of the variable.
   * @param value Value to be set.
   * @returns this effect.
   */
  Effect& setInt(const std::string& uniformName, int value);

  /**
   * @brief Sets an int array on a uniform variable.
   * @param uniformName Name of the variable.
   * @param array array to be set.
   * @returns this effect.
   */
  Effect& setIntArray(const std::string& uniformName, const Int32Array& array);

  /**
   * @brief Sets an int array 2 on a uniform variable. (Array is specified as single array eg.
   * [1,2,3,4] will result in [[1,2],[3,4]] in the shader)
   * @param uniformName Name of the variable.
   * @param array array to be set.
   * @returns this effect.
   */
  Effect& setIntArray2(const std::string& uniformName, const Int32Array& array);

  /**
   * @brief Sets an int array 3 on a uniform variable. (Array is specified as single array eg.
   * [1,2,3,4,5,6] will result in [[1,2,3],[4,5,6]] in the shader)
   * @param uniformName Name of the variable.
   * @param array array to be set.
   * @returns this effect.
   */
  Effect& setIntArray3(const std::string& uniformName, const Int32Array& array);

  /**
   * @brief Sets an int array 4 on a uniform variable. (Array is specified as single array eg.
   * [1,2,3,4,5,6,7,8] will result in [[1,2,3,4],[5,6,7,8]] in the shader)
   * @param uniformName Name of the variable.
   * @param array array to be set.
   * @returns this effect.
   */
  Effect& setIntArray4(const std::string& uniformName, const Int32Array& array);

  /**
   * @brief Sets an float array on a uniform variable.
   * @param uniformName Name of the variable.
   * @param array array to be set.
   * @returns this effect.
   */
  Effect& setFloatArray(const std::string& uniformName, const Float32Array& array);

  /**
   * @brief Sets an float array 2 on a uniform variable. (Array is specified as single array eg.
   * [1,2,3,4] will result in [[1,2],[3,4]] in the shader)
   * @param uniformName Name of the variable.
   * @param array array to be set.
   * @returns this effect.
   */
  Effect& setFloatArray2(const std::string& uniformName, const Float32Array& array);

  /**
   * @brief Sets an float array 3 on a uniform variable. (Array is specified as single array eg.
   * [1,2,3,4,5,6] will result in [[1,2,3],[4,5,6]] in the shader)
   * @param uniformName Name of the variable.
   * @param array array to be set.
   * @returns this effect.
   */
  Effect& setFloatArray3(const std::string& uniformName, const Float32Array& array);

  /**
   * @brief Sets an float array 4 on a uniform variable. (Array is specified as single array eg.
   * [1,2,3,4,5,6,7,8] will result in [[1,2,3,4],[5,6,7,8]] in the shader)
   * @param uniformName Name of the variable.
   * @param array array to be set.
   * @returns this effect.
   */
  Effect& setFloatArray4(const std::string& uniformName, const Float32Array& array);

  /**
   * @brief Sets an array on a uniform variable.
   * @param uniformName Name of the variable.
   * @param array array to be set.
   * @returns this effect.
   */
  Effect& setArray(const std::string& uniformName, Float32Array array);

  /**
   * @brief Sets an array 2 on a uniform variable. (Array is specified as single array eg. [1,2,3,4]
   * will result in [[1,2],[3,4]] in the shader)
   * @param uniformName Name of the variable.
   * @param array array to be set.
   * @returns this effect.
   */
  Effect& setArray2(const std::string& uniformName, Float32Array array);

  /**
   * @brief Sets an array 3 on a uniform variable. (Array is specified as single array eg.
   * [1,2,3,4,5,6] will result in [[1,2,3],[4,5,6]] in the shader)
   * @param uniformName Name of the variable.
   * @param array array to be set.
   * @returns this effect.
   */
  Effect& setArray3(const std::string& uniformName, Float32Array array);

  /**
   * @brief Sets an array 4 on a uniform variable. (Array is specified as single array eg.
   * [1,2,3,4,5,6,7,8] will result in [[1,2,3,4],[5,6,7,8]] in the shader)
   * @param uniformName Name of the variable.
   * @param array array to be set.
   * @returns this effect.
   */
  Effect& setArray4(const std::string& uniformName, Float32Array array);

  /**
   * @brief Sets matrices on a uniform variable.
   * @param uniformName Name of the variable.
   * @param matrices matrices to be set.
   * @returns this effect.
   */
  Effect& setMatrices(const std::string& uniformName, Float32Array matrices);

  /**
   * @brief Sets matrix on a uniform variable.
   * @param uniformName Name of the variable.
   * @param matrix matrix to be set.
   * @returns this effect.
   */
  Effect& setMatrix(const std::string& uniformName, const Matrix& matrix);

  /**
   * @brief Sets a 3x3 matrix on a uniform variable. (Speicified as [1,2,3,4,5,6,7,8,9] will result
   * in [1,2,3][4,5,6][7,8,9] matrix)
   * @param uniformName Name of the variable.
   * @param matrix matrix to be set.
   * @returns this effect.
   */
  Effect& setMatrix3x3(const std::string& uniformName, const Float32Array& matrix);

  /**
   * @brief Sets a 2x2 matrix on a uniform variable. (Speicified as [1,2,3,4] will result in
   * [1,2][3,4] matrix)
   * @param uniformName Name of the variable.
   * @param matrix matrix to be set.
   * @returns this effect.
   */
  Effect& setMatrix2x2(const std::string& uniformName, const Float32Array& matrix);

  /**
   * @brief Sets a float on a uniform variable.
   * @param uniformName Name of the variable.
   * @param value value to be set.
   * @returns this effect.
   */
  Effect& setFloat(const std::string& uniformName, float value);

  /**
   * @brief Sets a boolean on a uniform variable.
   * @param uniformName Name of the variable.
   * @param bool value to be set.
   * @returns this effect.
   */
  Effect& setBool(const std::string& uniformName, bool _bool);

  /**
   * @brief Sets a Vector2 on a uniform variable.
   * @param uniformName Name of the variable.
   * @param vector2 vector2 to be set.
   * @returns this effect.
   */
  Effect& setVector2(const std::string& uniformName, const Vector2& vector2);

  /**
   * @brief Sets a float2 on a uniform variable.
   * @param uniformName Name of the variable.
   * @param x First float in float2.
   * @param y Second float in float2.
   * @returns this effect.
   */
  Effect& setFloat2(const std::string& uniformName, float x, float y);

  /**
   * @brief Sets a Vector3 on a uniform variable.
   * @param uniformName Name of the variable.
   * @param vector3 Value to be set.
   * @returns this effect.
   */
  Effect& setVector3(const std::string& uniformName, const Vector3& vector3);

  /**
   * @brief Sets a float3 on a uniform variable.
   * @param uniformName Name of the variable.
   * @param x First float in float3.
   * @param y Second float in float3.
   * @param z Third float in float3.
   * @returns this effect.
   */
  Effect& setFloat3(const std::string& uniformName, float x, float y, float z);

  /**
   * @brief Sets a Vector4 on a uniform variable.
   * @param uniformName Name of the variable.
   * @param vector4 Value to be set.
   * @returns this effect.
   */
  Effect& setVector4(const std::string& uniformName, const Vector4& vector4);

  /**
   * @brief Sets a float4 on a uniform variable.
   * @param uniformName Name of the variable.
   * @param x First float in float4.
   * @param y Second float in float4.
   * @param z Third float in float4.
   * @param w Fourth float in float4.
   * @returns this effect.
   */
  Effect& setFloat4(const std::string& uniformName, float x, float y, float z, float w);

  /**
   * @brief Sets a Color3 on a uniform variable.
   * @param uniformName Name of the variable.
   * @param color3 Value to be set.
   * @returns this effect.
   */
  Effect& setColor3(const std::string& uniformName, const Color3& color3);

  /**
   * @brief Sets a Color4 on a uniform variable.
   * @param uniformName Name of the variable.
   * @param color3 Value to be set.
   * @param alpha Alpha value to be set.
   * @returns this effect.
   */
  Effect& setColor4(const std::string& uniformName, const Color3& color3, float alpha);

  /**
   * @brief Sets a Color4 on a uniform variable.
   * @param uniformName defines the name of the variable
   * @param color4 defines the value to be set
   * @returns this effect.
   */
  Effect& setDirectColor4(const std::string& uniformName, const Color4& color4);

  /**
   * @brief Release all associated resources.
   */
  void dispose(bool doNotRecurse = false, bool disposeMaterialAndTextures = false) override;

  // Statics

  /**
   * @brief This function will add a new shader to the shader store.
   * @param name the name of the shader
   * @param pixelShader optional pixel shader content
   * @param vertexShader optional vertex shader content
   */
  static void RegisterShader(const std::string& name,
                             const std::optional<std::string>& pixelShader  = std::nullopt,
                             const std::optional<std::string>& vertexShader = std::nullopt);

  /**
   * @brief Resets the cache of effects.
   */
  static void ResetCache();

protected:
  /**
   * @brief Instantiates an effect.
   * An effect can be used to create/manage/execute vertex and fragment shaders.
   * @param baseName Name of the effect.
   * @param attributesNamesOrOptions List of attribute names that will be passed to the shader or
   * set of all options to create the effect.
   * @param uniformsNamesOrEngine List of uniform variable names that will be passed to the shader
   * or the engine that will be used to render effect.
   * @param samplers List of sampler variables that will be passed to the shader.
   * @param engine Engine to be used to render the effect
   * @param defines Define statements to be added to the shader.
   * @param fallbacks Possible fallbacks for this effect to improve performance when needed.
   * @param onCompiled Callback that will be called when the shader is compiled.
   * @param onError Callback that will be called if an error occurs during shader compilation.
   * @param indexParameters Parameters to be used with Babylons include syntax to iterate over an
   * array (eg. {lights: 10})
   */
  Effect(const std::variant<std::string, std::unordered_map<std::string, std::string>>& baseName,
<<<<<<< HEAD
         IEffectCreationOptions& options, Engine* engine);
=======
         EffectCreationOptions& options, ThinEngine* engine);
>>>>>>> 558b31e7

  /**
   * @brief Observable that will be called when effect is bound.
   */
  Observable<Effect>& get_onBindObservable();

private:
  void _useFinalCode(
    const std::string& migratedVertexCode, const std::string& migratedFragmentCode,
    const std::variant<std::string, std::unordered_map<std::string, std::string>>& baseName);
  bool _isReadyInternal() const;
  void _checkIsReady();
  void _processCompilationErrors(const std::exception& e,
                                 const IPipelineContextPtr& previousPipelineContext);
  int _getChannel(const std::string& channel);

public:
  /**
   * Name of the effect.
   */
  std::variant<std::string, std::unordered_map<std::string, std::string>> name;
  /**
   * String container all the define statements that should be set on the
   * shader.
   */
  std::string defines;
  /**
   * Callback that will be called when the shader is compiled.
   */
  std::function<void(Effect* effect)> onCompiled;
  /**
   * Callback that will be called if an error occurs during shader compilation.
   */
  std::function<void(Effect* effect, const std::string& errors)> onError;
  /**
   * Callback that will be called when effect is bound.
   */
  std::function<void(Effect* effect)> onBind;
  /**
   * Unique ID of the effect.
   */
  std::size_t uniqueId;
  /**
   * Observable that will be called when the shader is compiled.
   * It is recommended to use executeWhenCompile() or to make sure that scene.isReady() is called to
   * get this observable raised.
   */
  Observable<Effect> onCompileObservable;
  /**
   * Observable that will be called if an error occurs during shader
   * compilation.
   */
  Observable<Effect> onErrorObservable;
  /**
   * Hidden
   */
  Observable<Effect> _onBindObservable;
  /** Hidden */
  bool _bonesComputationForcedToCPU;
  /**
   * Observable that will be called when effect is bound.
   */
  ReadOnlyProperty<Effect, Observable<Effect>> onBindObservable;
  /**
   * Key for the effect.
   * Hidden
   */
  std::string _key;
  /**
   * Compiled shader to webGL program.
   * Hidden
   */
  IPipelineContextPtr _pipelineContext;

private:
  Observer<Effect>::Ptr _onCompileObserver;
  static std::size_t _uniqueIdSeed;
  ThinEngine* _engine;
  std::unordered_map<std::string, unsigned int> _uniformBuffersNames;
  std::vector<std::string> _uniformsNames;
  std::vector<std::string> _samplerList;
  std::unordered_map<std::string, int> _samplers;
  bool _isReady;
  std::string _compilationError;
  std::vector<std::string> _attributesNames;
  Int32Array _attributes;
  std::unordered_map<std::string, WebGLUniformLocationPtr> _uniforms;
  std::unordered_map<std::string, unsigned int> _indexParameters;
  std::unique_ptr<EffectFallbacks> _fallbacks;
  std::string _vertexSourceCode;
  std::string _fragmentSourceCode;
  std::string _vertexSourceCodeOverride;
  std::string _fragmentSourceCodeOverride;
  std::vector<std::string> _transformFeedbackVaryings;
  std::unordered_map<std::string, Float32Array> _valueCache;
  static std::unordered_map<unsigned int, WebGLDataBufferPtr> _baseCache;

}; // end of class Effect

} // end of namespace BABYLON

#endif // end of BABYLON_MATERIALS_EFFECT_H
<|MERGE_RESOLUTION|>--- conflicted
+++ resolved
@@ -1,663 +1,659 @@
-#ifndef BABYLON_MATERIALS_EFFECT_H
-#define BABYLON_MATERIALS_EFFECT_H
-
-#include <unordered_map>
-#include <variant>
-
-#include <babylon/babylon_api.h>
-#include <babylon/babylon_common.h>
-#include <babylon/interfaces/idisposable.h>
-#include <babylon/misc/observable.h>
-#include <babylon/misc/observer.h>
-
-namespace BABYLON {
-
-class BaseTexture;
-class Color3;
-class Color4;
-class Effect;
-struct IEffectCreationOptions;
-class EffectFallbacks;
-class InternalTexture;
-class IPipelineContext;
-class Matrix;
-class PostProcess;
-class RenderTargetTexture;
-class ThinEngine;
-class Vector2;
-class Vector3;
-class Vector4;
-class WebGLDataBuffer;
-using BaseTexturePtr         = std::shared_ptr<BaseTexture>;
-using EffectPtr              = std::shared_ptr<Effect>;
-using InternalTexturePtr     = std::shared_ptr<InternalTexture>;
-using IPipelineContextPtr    = std::shared_ptr<IPipelineContext>;
-using PostProcessPtr         = std::shared_ptr<PostProcess>;
-using RenderTargetTexturePtr = std::shared_ptr<RenderTargetTexture>;
-using WebGLDataBufferPtr     = std::shared_ptr<WebGLDataBuffer>;
-
-namespace GL {
-class IGLProgram;
-class IGLUniformLocation;
-} // end of namespace GL
-
-using WebGLProgramPtr         = std::shared_ptr<GL::IGLProgram>;
-using WebGLUniformLocationPtr = std::shared_ptr<GL::IGLUniformLocation>;
-
-/**
- * @brief Effect containing vertex and fragment shader that can be executed on an object.
- */
-class BABYLON_SHARED_EXPORT Effect : public IDisposable {
-
-  friend class Engine;
-
-public:
-  /**
-   * Gets or sets the relative url used to load shaders if using the engine in non-minified mode
-   */
-  static std::string ShadersRepository;
-
-  /**
-   * Store of each shader (The can be looked up using effect.key)
-   */
-  static std::unordered_map<std::string, std::string>& ShadersStore();
-
-  /**
-   * Store of each included file for a shader (The can be looked up using effect.key)
-   */
-  static std::unordered_map<std::string, std::string>& IncludesShadersStore();
-
-public:
-  template <typename... Ts>
-  static EffectPtr New(Ts&&... args)
-  {
-    return std::shared_ptr<Effect>(new Effect(std::forward<Ts>(args)...));
-  }
-  ~Effect() override; // = default
-
-  /** Properties **/
-
-  /**
-   * Unique key for this effect
-   */
-  [[nodiscard]] std::string key() const;
-
-  /**
-   * @brief If the effect has been compiled and prepared.
-   * @returns if the effect is compiled and prepared.
-   */
-  [[nodiscard]] bool isReady() const;
-
-  /**
-   * @brief The engine the effect was initialized with.
-   * @returns the engine.
-   */
-  [[nodiscard]] ThinEngine* getEngine() const;
-
-  /**
-   * @brief The pipeline context for this effect.
-   * @returns the associated pipeline context
-   */
-  IPipelineContextPtr& getPipelineContext();
-
-  /**
-   * @brief The set of names of attribute variables for the shader.
-   * @returns An array of attribute names.
-   */
-  std::vector<std::string>& getAttributesNames();
-
-  /**
-   * @brief Returns the attribute at the given index.
-   * @param index The index of the attribute.
-   * @returns The location of the attribute.
-   */
-  int getAttributeLocation(unsigned int index);
-
-  /**
-   * @brief Returns the attribute based on the name of the variable.
-   * @param name of the attribute to look up.
-   * @returns the attribute location.
-   */
-  int getAttributeLocationByName(const std::string& name);
-
-  /**
-   * @brief The number of attributes.
-   * @returns the numnber of attributes.
-   */
-  size_t getAttributesCount();
-
-  /**
-   * @brief Gets the index of a uniform variable.
-   * @param uniformName of the uniform to look up.
-   * @returns the index.
-   */
-  int getUniformIndex(const std::string& uniformName);
-
-  /**
-   * @brief Returns the attribute based on the name of the variable.
-   * @param uniformName of the uniform to look up.
-   * @returns the location of the uniform.
-   */
-  WebGLUniformLocationPtr getUniform(const std::string& uniformName);
-
-  /**
-   * @brief Returns an array of sampler variable names
-   * @returns The array of sampler variable neames.
-   */
-  std::vector<std::string>& getSamplers();
-
-  /**
-   * @brief The error from the last compilation.
-   * @returns the error string.
-   */
-  std::string getCompilationError();
-
-  /** Methods **/
-
-  /**
-   * @brief Adds a callback to the onCompiled observable and call the callback immediatly if already
-   * ready.
-   * @param func The callback to be used.
-   */
-  void executeWhenCompiled(const std::function<void(Effect* effect)>& func);
-
-  /**
-   * @brief Hidden
-   */
-  void _loadVertexShader(const std::string& vertex,
-                         const std::function<void(const std::string&)>& callback);
-
-  /**
-   * @brief Hidden
-   */
-  void _loadFragmentShader(const std::string& fragment,
-                           const std::function<void(const std::string&)>& callback);
-
-  /**
-   * @brief Hidden
-   */
-  void _dumpShadersSource(std::string vertexCode, std::string fragmentCode,
-                          const std::string& defines);
-
-  /**
-   * @brief Recompiles the webGL program
-   * @param vertexSourceCode The source code for the vertex shader.
-   * @param fragmentSourceCode The source code for the fragment shader.
-   * @param onCompiled Callback called when completed.
-   * @param onError Callback called on error.
-   * Hidden
-   */
-  void
-  _rebuildProgram(const std::string& vertexSourceCode, const std::string& fragmentSourceCode,
-                  const std::function<void(const IPipelineContextPtr& pipelineContext)>& onCompiled,
-                  const std::function<void(const std::string& message)>& onError);
-
-  /**
-   * @brief Prepares the effect
-   * Hidden
-   */
-  void _prepareEffect();
-
-  /**
-   * @brief Checks if the effect is supported. (Must be called after
-   * compilation)
-   */
-  [[nodiscard]] bool isSupported() const;
-
-  /**
-   * @brief Binds a texture to the engine to be used as output of the shader.
-   * @param channel Name of the output variable.
-   * @param texture Texture to bind.
-   * Hidden
-   */
-  void _bindTexture(const std::string& channel, const InternalTexturePtr& texture);
-
-  /**
-   * @brief Sets a texture on the engine to be used in the shader.
-   * @param channel Name of the sampler variable.
-   * @param texture Texture to set.
-   */
-  void setTexture(const std::string& channel, const BaseTexturePtr& texture);
-
-  /**
-   * @brief Sets a depth stencil texture from a render target on the engine to be used in the
-   * shader.
-   * @param channel Name of the sampler variable.
-   * @param texture Texture to set.
-   */
-  void setDepthStencilTexture(const std::string& channel, const RenderTargetTexturePtr& texture);
-
-  /**
-   * @brief Sets an array of textures on the engine to be used in the shader.
-   * @param channel Name of the variable.
-   * @param textures Textures to set.
-   */
-  void setTextureArray(const std::string& channel, const std::vector<BaseTexturePtr>& textures);
-
-  /**
-   * @brief Sets a texture to be the input of the specified post process. (To use the output, pass
-   * in the next post process in the pipeline).
-   * @param channel Name of the sampler variable.
-   * @param postProcess Post process to get the input texture from.
-   */
-  void setTextureFromPostProcess(const std::string& channel, const PostProcessPtr& postProcess);
-
-  /**
-   * @brief (Warning! setTextureFromPostProcessOutput may be desired instead) Sets the input texture
-   * of the passed in post process to be input of this effect. (To use the output of the passed in
-   * post process use setTextureFromPostProcessOutput)
-   * @param channel Name of the sampler variable.
-   * @param postProcess Post process to get the output texture from.
-   */
-  void setTextureFromPostProcessOutput(const std::string& channel,
-                                       const PostProcessPtr& postProcess);
-
-  bool _cacheMatrix(const std::string& uniformName, const Matrix& matrix);
-  bool _cacheFloat2(const std::string& uniformName, float x, float y);
-  bool _cacheFloat3(const std::string& uniformName, float x, float y, float z);
-  bool _cacheFloat4(const std::string& uniformName, float x, float y, float z, float w);
-
-  /**
-   * @brief Binds a buffer to a uniform.
-   * @param buffer Buffer to bind.
-   * @param name Name of the uniform variable to bind to.
-   */
-  void bindUniformBuffer(const WebGLDataBufferPtr& buffer, const std::string& name);
-
-  /**
-   * @brief Binds block to a uniform.
-   * @param blockName Name of the block to bind.
-   * @param index Index to bind.
-   */
-  void bindUniformBlock(const std::string& blockName, unsigned index);
-
-  /**
-   * @brief Sets an interger value on a uniform variable.
-   * @param uniformName Name of the variable.
-   * @param value Value to be set.
-   * @returns this effect.
-   */
-  Effect& setInt(const std::string& uniformName, int value);
-
-  /**
-   * @brief Sets an int array on a uniform variable.
-   * @param uniformName Name of the variable.
-   * @param array array to be set.
-   * @returns this effect.
-   */
-  Effect& setIntArray(const std::string& uniformName, const Int32Array& array);
-
-  /**
-   * @brief Sets an int array 2 on a uniform variable. (Array is specified as single array eg.
-   * [1,2,3,4] will result in [[1,2],[3,4]] in the shader)
-   * @param uniformName Name of the variable.
-   * @param array array to be set.
-   * @returns this effect.
-   */
-  Effect& setIntArray2(const std::string& uniformName, const Int32Array& array);
-
-  /**
-   * @brief Sets an int array 3 on a uniform variable. (Array is specified as single array eg.
-   * [1,2,3,4,5,6] will result in [[1,2,3],[4,5,6]] in the shader)
-   * @param uniformName Name of the variable.
-   * @param array array to be set.
-   * @returns this effect.
-   */
-  Effect& setIntArray3(const std::string& uniformName, const Int32Array& array);
-
-  /**
-   * @brief Sets an int array 4 on a uniform variable. (Array is specified as single array eg.
-   * [1,2,3,4,5,6,7,8] will result in [[1,2,3,4],[5,6,7,8]] in the shader)
-   * @param uniformName Name of the variable.
-   * @param array array to be set.
-   * @returns this effect.
-   */
-  Effect& setIntArray4(const std::string& uniformName, const Int32Array& array);
-
-  /**
-   * @brief Sets an float array on a uniform variable.
-   * @param uniformName Name of the variable.
-   * @param array array to be set.
-   * @returns this effect.
-   */
-  Effect& setFloatArray(const std::string& uniformName, const Float32Array& array);
-
-  /**
-   * @brief Sets an float array 2 on a uniform variable. (Array is specified as single array eg.
-   * [1,2,3,4] will result in [[1,2],[3,4]] in the shader)
-   * @param uniformName Name of the variable.
-   * @param array array to be set.
-   * @returns this effect.
-   */
-  Effect& setFloatArray2(const std::string& uniformName, const Float32Array& array);
-
-  /**
-   * @brief Sets an float array 3 on a uniform variable. (Array is specified as single array eg.
-   * [1,2,3,4,5,6] will result in [[1,2,3],[4,5,6]] in the shader)
-   * @param uniformName Name of the variable.
-   * @param array array to be set.
-   * @returns this effect.
-   */
-  Effect& setFloatArray3(const std::string& uniformName, const Float32Array& array);
-
-  /**
-   * @brief Sets an float array 4 on a uniform variable. (Array is specified as single array eg.
-   * [1,2,3,4,5,6,7,8] will result in [[1,2,3,4],[5,6,7,8]] in the shader)
-   * @param uniformName Name of the variable.
-   * @param array array to be set.
-   * @returns this effect.
-   */
-  Effect& setFloatArray4(const std::string& uniformName, const Float32Array& array);
-
-  /**
-   * @brief Sets an array on a uniform variable.
-   * @param uniformName Name of the variable.
-   * @param array array to be set.
-   * @returns this effect.
-   */
-  Effect& setArray(const std::string& uniformName, Float32Array array);
-
-  /**
-   * @brief Sets an array 2 on a uniform variable. (Array is specified as single array eg. [1,2,3,4]
-   * will result in [[1,2],[3,4]] in the shader)
-   * @param uniformName Name of the variable.
-   * @param array array to be set.
-   * @returns this effect.
-   */
-  Effect& setArray2(const std::string& uniformName, Float32Array array);
-
-  /**
-   * @brief Sets an array 3 on a uniform variable. (Array is specified as single array eg.
-   * [1,2,3,4,5,6] will result in [[1,2,3],[4,5,6]] in the shader)
-   * @param uniformName Name of the variable.
-   * @param array array to be set.
-   * @returns this effect.
-   */
-  Effect& setArray3(const std::string& uniformName, Float32Array array);
-
-  /**
-   * @brief Sets an array 4 on a uniform variable. (Array is specified as single array eg.
-   * [1,2,3,4,5,6,7,8] will result in [[1,2,3,4],[5,6,7,8]] in the shader)
-   * @param uniformName Name of the variable.
-   * @param array array to be set.
-   * @returns this effect.
-   */
-  Effect& setArray4(const std::string& uniformName, Float32Array array);
-
-  /**
-   * @brief Sets matrices on a uniform variable.
-   * @param uniformName Name of the variable.
-   * @param matrices matrices to be set.
-   * @returns this effect.
-   */
-  Effect& setMatrices(const std::string& uniformName, Float32Array matrices);
-
-  /**
-   * @brief Sets matrix on a uniform variable.
-   * @param uniformName Name of the variable.
-   * @param matrix matrix to be set.
-   * @returns this effect.
-   */
-  Effect& setMatrix(const std::string& uniformName, const Matrix& matrix);
-
-  /**
-   * @brief Sets a 3x3 matrix on a uniform variable. (Speicified as [1,2,3,4,5,6,7,8,9] will result
-   * in [1,2,3][4,5,6][7,8,9] matrix)
-   * @param uniformName Name of the variable.
-   * @param matrix matrix to be set.
-   * @returns this effect.
-   */
-  Effect& setMatrix3x3(const std::string& uniformName, const Float32Array& matrix);
-
-  /**
-   * @brief Sets a 2x2 matrix on a uniform variable. (Speicified as [1,2,3,4] will result in
-   * [1,2][3,4] matrix)
-   * @param uniformName Name of the variable.
-   * @param matrix matrix to be set.
-   * @returns this effect.
-   */
-  Effect& setMatrix2x2(const std::string& uniformName, const Float32Array& matrix);
-
-  /**
-   * @brief Sets a float on a uniform variable.
-   * @param uniformName Name of the variable.
-   * @param value value to be set.
-   * @returns this effect.
-   */
-  Effect& setFloat(const std::string& uniformName, float value);
-
-  /**
-   * @brief Sets a boolean on a uniform variable.
-   * @param uniformName Name of the variable.
-   * @param bool value to be set.
-   * @returns this effect.
-   */
-  Effect& setBool(const std::string& uniformName, bool _bool);
-
-  /**
-   * @brief Sets a Vector2 on a uniform variable.
-   * @param uniformName Name of the variable.
-   * @param vector2 vector2 to be set.
-   * @returns this effect.
-   */
-  Effect& setVector2(const std::string& uniformName, const Vector2& vector2);
-
-  /**
-   * @brief Sets a float2 on a uniform variable.
-   * @param uniformName Name of the variable.
-   * @param x First float in float2.
-   * @param y Second float in float2.
-   * @returns this effect.
-   */
-  Effect& setFloat2(const std::string& uniformName, float x, float y);
-
-  /**
-   * @brief Sets a Vector3 on a uniform variable.
-   * @param uniformName Name of the variable.
-   * @param vector3 Value to be set.
-   * @returns this effect.
-   */
-  Effect& setVector3(const std::string& uniformName, const Vector3& vector3);
-
-  /**
-   * @brief Sets a float3 on a uniform variable.
-   * @param uniformName Name of the variable.
-   * @param x First float in float3.
-   * @param y Second float in float3.
-   * @param z Third float in float3.
-   * @returns this effect.
-   */
-  Effect& setFloat3(const std::string& uniformName, float x, float y, float z);
-
-  /**
-   * @brief Sets a Vector4 on a uniform variable.
-   * @param uniformName Name of the variable.
-   * @param vector4 Value to be set.
-   * @returns this effect.
-   */
-  Effect& setVector4(const std::string& uniformName, const Vector4& vector4);
-
-  /**
-   * @brief Sets a float4 on a uniform variable.
-   * @param uniformName Name of the variable.
-   * @param x First float in float4.
-   * @param y Second float in float4.
-   * @param z Third float in float4.
-   * @param w Fourth float in float4.
-   * @returns this effect.
-   */
-  Effect& setFloat4(const std::string& uniformName, float x, float y, float z, float w);
-
-  /**
-   * @brief Sets a Color3 on a uniform variable.
-   * @param uniformName Name of the variable.
-   * @param color3 Value to be set.
-   * @returns this effect.
-   */
-  Effect& setColor3(const std::string& uniformName, const Color3& color3);
-
-  /**
-   * @brief Sets a Color4 on a uniform variable.
-   * @param uniformName Name of the variable.
-   * @param color3 Value to be set.
-   * @param alpha Alpha value to be set.
-   * @returns this effect.
-   */
-  Effect& setColor4(const std::string& uniformName, const Color3& color3, float alpha);
-
-  /**
-   * @brief Sets a Color4 on a uniform variable.
-   * @param uniformName defines the name of the variable
-   * @param color4 defines the value to be set
-   * @returns this effect.
-   */
-  Effect& setDirectColor4(const std::string& uniformName, const Color4& color4);
-
-  /**
-   * @brief Release all associated resources.
-   */
-  void dispose(bool doNotRecurse = false, bool disposeMaterialAndTextures = false) override;
-
-  // Statics
-
-  /**
-   * @brief This function will add a new shader to the shader store.
-   * @param name the name of the shader
-   * @param pixelShader optional pixel shader content
-   * @param vertexShader optional vertex shader content
-   */
-  static void RegisterShader(const std::string& name,
-                             const std::optional<std::string>& pixelShader  = std::nullopt,
-                             const std::optional<std::string>& vertexShader = std::nullopt);
-
-  /**
-   * @brief Resets the cache of effects.
-   */
-  static void ResetCache();
-
-protected:
-  /**
-   * @brief Instantiates an effect.
-   * An effect can be used to create/manage/execute vertex and fragment shaders.
-   * @param baseName Name of the effect.
-   * @param attributesNamesOrOptions List of attribute names that will be passed to the shader or
-   * set of all options to create the effect.
-   * @param uniformsNamesOrEngine List of uniform variable names that will be passed to the shader
-   * or the engine that will be used to render effect.
-   * @param samplers List of sampler variables that will be passed to the shader.
-   * @param engine Engine to be used to render the effect
-   * @param defines Define statements to be added to the shader.
-   * @param fallbacks Possible fallbacks for this effect to improve performance when needed.
-   * @param onCompiled Callback that will be called when the shader is compiled.
-   * @param onError Callback that will be called if an error occurs during shader compilation.
-   * @param indexParameters Parameters to be used with Babylons include syntax to iterate over an
-   * array (eg. {lights: 10})
-   */
-  Effect(const std::variant<std::string, std::unordered_map<std::string, std::string>>& baseName,
-<<<<<<< HEAD
-         IEffectCreationOptions& options, Engine* engine);
-=======
-         EffectCreationOptions& options, ThinEngine* engine);
->>>>>>> 558b31e7
-
-  /**
-   * @brief Observable that will be called when effect is bound.
-   */
-  Observable<Effect>& get_onBindObservable();
-
-private:
-  void _useFinalCode(
-    const std::string& migratedVertexCode, const std::string& migratedFragmentCode,
-    const std::variant<std::string, std::unordered_map<std::string, std::string>>& baseName);
-  bool _isReadyInternal() const;
-  void _checkIsReady();
-  void _processCompilationErrors(const std::exception& e,
-                                 const IPipelineContextPtr& previousPipelineContext);
-  int _getChannel(const std::string& channel);
-
-public:
-  /**
-   * Name of the effect.
-   */
-  std::variant<std::string, std::unordered_map<std::string, std::string>> name;
-  /**
-   * String container all the define statements that should be set on the
-   * shader.
-   */
-  std::string defines;
-  /**
-   * Callback that will be called when the shader is compiled.
-   */
-  std::function<void(Effect* effect)> onCompiled;
-  /**
-   * Callback that will be called if an error occurs during shader compilation.
-   */
-  std::function<void(Effect* effect, const std::string& errors)> onError;
-  /**
-   * Callback that will be called when effect is bound.
-   */
-  std::function<void(Effect* effect)> onBind;
-  /**
-   * Unique ID of the effect.
-   */
-  std::size_t uniqueId;
-  /**
-   * Observable that will be called when the shader is compiled.
-   * It is recommended to use executeWhenCompile() or to make sure that scene.isReady() is called to
-   * get this observable raised.
-   */
-  Observable<Effect> onCompileObservable;
-  /**
-   * Observable that will be called if an error occurs during shader
-   * compilation.
-   */
-  Observable<Effect> onErrorObservable;
-  /**
-   * Hidden
-   */
-  Observable<Effect> _onBindObservable;
-  /** Hidden */
-  bool _bonesComputationForcedToCPU;
-  /**
-   * Observable that will be called when effect is bound.
-   */
-  ReadOnlyProperty<Effect, Observable<Effect>> onBindObservable;
-  /**
-   * Key for the effect.
-   * Hidden
-   */
-  std::string _key;
-  /**
-   * Compiled shader to webGL program.
-   * Hidden
-   */
-  IPipelineContextPtr _pipelineContext;
-
-private:
-  Observer<Effect>::Ptr _onCompileObserver;
-  static std::size_t _uniqueIdSeed;
-  ThinEngine* _engine;
-  std::unordered_map<std::string, unsigned int> _uniformBuffersNames;
-  std::vector<std::string> _uniformsNames;
-  std::vector<std::string> _samplerList;
-  std::unordered_map<std::string, int> _samplers;
-  bool _isReady;
-  std::string _compilationError;
-  std::vector<std::string> _attributesNames;
-  Int32Array _attributes;
-  std::unordered_map<std::string, WebGLUniformLocationPtr> _uniforms;
-  std::unordered_map<std::string, unsigned int> _indexParameters;
-  std::unique_ptr<EffectFallbacks> _fallbacks;
-  std::string _vertexSourceCode;
-  std::string _fragmentSourceCode;
-  std::string _vertexSourceCodeOverride;
-  std::string _fragmentSourceCodeOverride;
-  std::vector<std::string> _transformFeedbackVaryings;
-  std::unordered_map<std::string, Float32Array> _valueCache;
-  static std::unordered_map<unsigned int, WebGLDataBufferPtr> _baseCache;
-
-}; // end of class Effect
-
-} // end of namespace BABYLON
-
-#endif // end of BABYLON_MATERIALS_EFFECT_H
+#ifndef BABYLON_MATERIALS_EFFECT_H
+#define BABYLON_MATERIALS_EFFECT_H
+
+#include <unordered_map>
+#include <variant>
+
+#include <babylon/babylon_api.h>
+#include <babylon/babylon_common.h>
+#include <babylon/interfaces/idisposable.h>
+#include <babylon/misc/observable.h>
+#include <babylon/misc/observer.h>
+
+namespace BABYLON {
+
+class BaseTexture;
+class Color3;
+class Color4;
+class Effect;
+struct IEffectCreationOptions;
+class EffectFallbacks;
+class InternalTexture;
+class IPipelineContext;
+class Matrix;
+class PostProcess;
+class RenderTargetTexture;
+class ThinEngine;
+class Vector2;
+class Vector3;
+class Vector4;
+class WebGLDataBuffer;
+using BaseTexturePtr         = std::shared_ptr<BaseTexture>;
+using EffectPtr              = std::shared_ptr<Effect>;
+using InternalTexturePtr     = std::shared_ptr<InternalTexture>;
+using IPipelineContextPtr    = std::shared_ptr<IPipelineContext>;
+using PostProcessPtr         = std::shared_ptr<PostProcess>;
+using RenderTargetTexturePtr = std::shared_ptr<RenderTargetTexture>;
+using WebGLDataBufferPtr     = std::shared_ptr<WebGLDataBuffer>;
+
+namespace GL {
+class IGLProgram;
+class IGLUniformLocation;
+} // end of namespace GL
+
+using WebGLProgramPtr         = std::shared_ptr<GL::IGLProgram>;
+using WebGLUniformLocationPtr = std::shared_ptr<GL::IGLUniformLocation>;
+
+/**
+ * @brief Effect containing vertex and fragment shader that can be executed on an object.
+ */
+class BABYLON_SHARED_EXPORT Effect : public IDisposable {
+
+  friend class Engine;
+
+public:
+  /**
+   * Gets or sets the relative url used to load shaders if using the engine in non-minified mode
+   */
+  static std::string ShadersRepository;
+
+  /**
+   * Store of each shader (The can be looked up using effect.key)
+   */
+  static std::unordered_map<std::string, std::string>& ShadersStore();
+
+  /**
+   * Store of each included file for a shader (The can be looked up using effect.key)
+   */
+  static std::unordered_map<std::string, std::string>& IncludesShadersStore();
+
+public:
+  template <typename... Ts>
+  static EffectPtr New(Ts&&... args)
+  {
+    return std::shared_ptr<Effect>(new Effect(std::forward<Ts>(args)...));
+  }
+  ~Effect() override; // = default
+
+  /** Properties **/
+
+  /**
+   * Unique key for this effect
+   */
+  [[nodiscard]] std::string key() const;
+
+  /**
+   * @brief If the effect has been compiled and prepared.
+   * @returns if the effect is compiled and prepared.
+   */
+  [[nodiscard]] bool isReady() const;
+
+  /**
+   * @brief The engine the effect was initialized with.
+   * @returns the engine.
+   */
+  [[nodiscard]] ThinEngine* getEngine() const;
+
+  /**
+   * @brief The pipeline context for this effect.
+   * @returns the associated pipeline context
+   */
+  IPipelineContextPtr& getPipelineContext();
+
+  /**
+   * @brief The set of names of attribute variables for the shader.
+   * @returns An array of attribute names.
+   */
+  std::vector<std::string>& getAttributesNames();
+
+  /**
+   * @brief Returns the attribute at the given index.
+   * @param index The index of the attribute.
+   * @returns The location of the attribute.
+   */
+  int getAttributeLocation(unsigned int index);
+
+  /**
+   * @brief Returns the attribute based on the name of the variable.
+   * @param name of the attribute to look up.
+   * @returns the attribute location.
+   */
+  int getAttributeLocationByName(const std::string& name);
+
+  /**
+   * @brief The number of attributes.
+   * @returns the numnber of attributes.
+   */
+  size_t getAttributesCount();
+
+  /**
+   * @brief Gets the index of a uniform variable.
+   * @param uniformName of the uniform to look up.
+   * @returns the index.
+   */
+  int getUniformIndex(const std::string& uniformName);
+
+  /**
+   * @brief Returns the attribute based on the name of the variable.
+   * @param uniformName of the uniform to look up.
+   * @returns the location of the uniform.
+   */
+  WebGLUniformLocationPtr getUniform(const std::string& uniformName);
+
+  /**
+   * @brief Returns an array of sampler variable names
+   * @returns The array of sampler variable neames.
+   */
+  std::vector<std::string>& getSamplers();
+
+  /**
+   * @brief The error from the last compilation.
+   * @returns the error string.
+   */
+  std::string getCompilationError();
+
+  /** Methods **/
+
+  /**
+   * @brief Adds a callback to the onCompiled observable and call the callback immediatly if already
+   * ready.
+   * @param func The callback to be used.
+   */
+  void executeWhenCompiled(const std::function<void(Effect* effect)>& func);
+
+  /**
+   * @brief Hidden
+   */
+  void _loadVertexShader(const std::string& vertex,
+                         const std::function<void(const std::string&)>& callback);
+
+  /**
+   * @brief Hidden
+   */
+  void _loadFragmentShader(const std::string& fragment,
+                           const std::function<void(const std::string&)>& callback);
+
+  /**
+   * @brief Hidden
+   */
+  void _dumpShadersSource(std::string vertexCode, std::string fragmentCode,
+                          const std::string& defines);
+
+  /**
+   * @brief Recompiles the webGL program
+   * @param vertexSourceCode The source code for the vertex shader.
+   * @param fragmentSourceCode The source code for the fragment shader.
+   * @param onCompiled Callback called when completed.
+   * @param onError Callback called on error.
+   * Hidden
+   */
+  void
+  _rebuildProgram(const std::string& vertexSourceCode, const std::string& fragmentSourceCode,
+                  const std::function<void(const IPipelineContextPtr& pipelineContext)>& onCompiled,
+                  const std::function<void(const std::string& message)>& onError);
+
+  /**
+   * @brief Prepares the effect
+   * Hidden
+   */
+  void _prepareEffect();
+
+  /**
+   * @brief Checks if the effect is supported. (Must be called after
+   * compilation)
+   */
+  [[nodiscard]] bool isSupported() const;
+
+  /**
+   * @brief Binds a texture to the engine to be used as output of the shader.
+   * @param channel Name of the output variable.
+   * @param texture Texture to bind.
+   * Hidden
+   */
+  void _bindTexture(const std::string& channel, const InternalTexturePtr& texture);
+
+  /**
+   * @brief Sets a texture on the engine to be used in the shader.
+   * @param channel Name of the sampler variable.
+   * @param texture Texture to set.
+   */
+  void setTexture(const std::string& channel, const BaseTexturePtr& texture);
+
+  /**
+   * @brief Sets a depth stencil texture from a render target on the engine to be used in the
+   * shader.
+   * @param channel Name of the sampler variable.
+   * @param texture Texture to set.
+   */
+  void setDepthStencilTexture(const std::string& channel, const RenderTargetTexturePtr& texture);
+
+  /**
+   * @brief Sets an array of textures on the engine to be used in the shader.
+   * @param channel Name of the variable.
+   * @param textures Textures to set.
+   */
+  void setTextureArray(const std::string& channel, const std::vector<BaseTexturePtr>& textures);
+
+  /**
+   * @brief Sets a texture to be the input of the specified post process. (To use the output, pass
+   * in the next post process in the pipeline).
+   * @param channel Name of the sampler variable.
+   * @param postProcess Post process to get the input texture from.
+   */
+  void setTextureFromPostProcess(const std::string& channel, const PostProcessPtr& postProcess);
+
+  /**
+   * @brief (Warning! setTextureFromPostProcessOutput may be desired instead) Sets the input texture
+   * of the passed in post process to be input of this effect. (To use the output of the passed in
+   * post process use setTextureFromPostProcessOutput)
+   * @param channel Name of the sampler variable.
+   * @param postProcess Post process to get the output texture from.
+   */
+  void setTextureFromPostProcessOutput(const std::string& channel,
+                                       const PostProcessPtr& postProcess);
+
+  bool _cacheMatrix(const std::string& uniformName, const Matrix& matrix);
+  bool _cacheFloat2(const std::string& uniformName, float x, float y);
+  bool _cacheFloat3(const std::string& uniformName, float x, float y, float z);
+  bool _cacheFloat4(const std::string& uniformName, float x, float y, float z, float w);
+
+  /**
+   * @brief Binds a buffer to a uniform.
+   * @param buffer Buffer to bind.
+   * @param name Name of the uniform variable to bind to.
+   */
+  void bindUniformBuffer(const WebGLDataBufferPtr& buffer, const std::string& name);
+
+  /**
+   * @brief Binds block to a uniform.
+   * @param blockName Name of the block to bind.
+   * @param index Index to bind.
+   */
+  void bindUniformBlock(const std::string& blockName, unsigned index);
+
+  /**
+   * @brief Sets an interger value on a uniform variable.
+   * @param uniformName Name of the variable.
+   * @param value Value to be set.
+   * @returns this effect.
+   */
+  Effect& setInt(const std::string& uniformName, int value);
+
+  /**
+   * @brief Sets an int array on a uniform variable.
+   * @param uniformName Name of the variable.
+   * @param array array to be set.
+   * @returns this effect.
+   */
+  Effect& setIntArray(const std::string& uniformName, const Int32Array& array);
+
+  /**
+   * @brief Sets an int array 2 on a uniform variable. (Array is specified as single array eg.
+   * [1,2,3,4] will result in [[1,2],[3,4]] in the shader)
+   * @param uniformName Name of the variable.
+   * @param array array to be set.
+   * @returns this effect.
+   */
+  Effect& setIntArray2(const std::string& uniformName, const Int32Array& array);
+
+  /**
+   * @brief Sets an int array 3 on a uniform variable. (Array is specified as single array eg.
+   * [1,2,3,4,5,6] will result in [[1,2,3],[4,5,6]] in the shader)
+   * @param uniformName Name of the variable.
+   * @param array array to be set.
+   * @returns this effect.
+   */
+  Effect& setIntArray3(const std::string& uniformName, const Int32Array& array);
+
+  /**
+   * @brief Sets an int array 4 on a uniform variable. (Array is specified as single array eg.
+   * [1,2,3,4,5,6,7,8] will result in [[1,2,3,4],[5,6,7,8]] in the shader)
+   * @param uniformName Name of the variable.
+   * @param array array to be set.
+   * @returns this effect.
+   */
+  Effect& setIntArray4(const std::string& uniformName, const Int32Array& array);
+
+  /**
+   * @brief Sets an float array on a uniform variable.
+   * @param uniformName Name of the variable.
+   * @param array array to be set.
+   * @returns this effect.
+   */
+  Effect& setFloatArray(const std::string& uniformName, const Float32Array& array);
+
+  /**
+   * @brief Sets an float array 2 on a uniform variable. (Array is specified as single array eg.
+   * [1,2,3,4] will result in [[1,2],[3,4]] in the shader)
+   * @param uniformName Name of the variable.
+   * @param array array to be set.
+   * @returns this effect.
+   */
+  Effect& setFloatArray2(const std::string& uniformName, const Float32Array& array);
+
+  /**
+   * @brief Sets an float array 3 on a uniform variable. (Array is specified as single array eg.
+   * [1,2,3,4,5,6] will result in [[1,2,3],[4,5,6]] in the shader)
+   * @param uniformName Name of the variable.
+   * @param array array to be set.
+   * @returns this effect.
+   */
+  Effect& setFloatArray3(const std::string& uniformName, const Float32Array& array);
+
+  /**
+   * @brief Sets an float array 4 on a uniform variable. (Array is specified as single array eg.
+   * [1,2,3,4,5,6,7,8] will result in [[1,2,3,4],[5,6,7,8]] in the shader)
+   * @param uniformName Name of the variable.
+   * @param array array to be set.
+   * @returns this effect.
+   */
+  Effect& setFloatArray4(const std::string& uniformName, const Float32Array& array);
+
+  /**
+   * @brief Sets an array on a uniform variable.
+   * @param uniformName Name of the variable.
+   * @param array array to be set.
+   * @returns this effect.
+   */
+  Effect& setArray(const std::string& uniformName, Float32Array array);
+
+  /**
+   * @brief Sets an array 2 on a uniform variable. (Array is specified as single array eg. [1,2,3,4]
+   * will result in [[1,2],[3,4]] in the shader)
+   * @param uniformName Name of the variable.
+   * @param array array to be set.
+   * @returns this effect.
+   */
+  Effect& setArray2(const std::string& uniformName, Float32Array array);
+
+  /**
+   * @brief Sets an array 3 on a uniform variable. (Array is specified as single array eg.
+   * [1,2,3,4,5,6] will result in [[1,2,3],[4,5,6]] in the shader)
+   * @param uniformName Name of the variable.
+   * @param array array to be set.
+   * @returns this effect.
+   */
+  Effect& setArray3(const std::string& uniformName, Float32Array array);
+
+  /**
+   * @brief Sets an array 4 on a uniform variable. (Array is specified as single array eg.
+   * [1,2,3,4,5,6,7,8] will result in [[1,2,3,4],[5,6,7,8]] in the shader)
+   * @param uniformName Name of the variable.
+   * @param array array to be set.
+   * @returns this effect.
+   */
+  Effect& setArray4(const std::string& uniformName, Float32Array array);
+
+  /**
+   * @brief Sets matrices on a uniform variable.
+   * @param uniformName Name of the variable.
+   * @param matrices matrices to be set.
+   * @returns this effect.
+   */
+  Effect& setMatrices(const std::string& uniformName, Float32Array matrices);
+
+  /**
+   * @brief Sets matrix on a uniform variable.
+   * @param uniformName Name of the variable.
+   * @param matrix matrix to be set.
+   * @returns this effect.
+   */
+  Effect& setMatrix(const std::string& uniformName, const Matrix& matrix);
+
+  /**
+   * @brief Sets a 3x3 matrix on a uniform variable. (Speicified as [1,2,3,4,5,6,7,8,9] will result
+   * in [1,2,3][4,5,6][7,8,9] matrix)
+   * @param uniformName Name of the variable.
+   * @param matrix matrix to be set.
+   * @returns this effect.
+   */
+  Effect& setMatrix3x3(const std::string& uniformName, const Float32Array& matrix);
+
+  /**
+   * @brief Sets a 2x2 matrix on a uniform variable. (Speicified as [1,2,3,4] will result in
+   * [1,2][3,4] matrix)
+   * @param uniformName Name of the variable.
+   * @param matrix matrix to be set.
+   * @returns this effect.
+   */
+  Effect& setMatrix2x2(const std::string& uniformName, const Float32Array& matrix);
+
+  /**
+   * @brief Sets a float on a uniform variable.
+   * @param uniformName Name of the variable.
+   * @param value value to be set.
+   * @returns this effect.
+   */
+  Effect& setFloat(const std::string& uniformName, float value);
+
+  /**
+   * @brief Sets a boolean on a uniform variable.
+   * @param uniformName Name of the variable.
+   * @param bool value to be set.
+   * @returns this effect.
+   */
+  Effect& setBool(const std::string& uniformName, bool _bool);
+
+  /**
+   * @brief Sets a Vector2 on a uniform variable.
+   * @param uniformName Name of the variable.
+   * @param vector2 vector2 to be set.
+   * @returns this effect.
+   */
+  Effect& setVector2(const std::string& uniformName, const Vector2& vector2);
+
+  /**
+   * @brief Sets a float2 on a uniform variable.
+   * @param uniformName Name of the variable.
+   * @param x First float in float2.
+   * @param y Second float in float2.
+   * @returns this effect.
+   */
+  Effect& setFloat2(const std::string& uniformName, float x, float y);
+
+  /**
+   * @brief Sets a Vector3 on a uniform variable.
+   * @param uniformName Name of the variable.
+   * @param vector3 Value to be set.
+   * @returns this effect.
+   */
+  Effect& setVector3(const std::string& uniformName, const Vector3& vector3);
+
+  /**
+   * @brief Sets a float3 on a uniform variable.
+   * @param uniformName Name of the variable.
+   * @param x First float in float3.
+   * @param y Second float in float3.
+   * @param z Third float in float3.
+   * @returns this effect.
+   */
+  Effect& setFloat3(const std::string& uniformName, float x, float y, float z);
+
+  /**
+   * @brief Sets a Vector4 on a uniform variable.
+   * @param uniformName Name of the variable.
+   * @param vector4 Value to be set.
+   * @returns this effect.
+   */
+  Effect& setVector4(const std::string& uniformName, const Vector4& vector4);
+
+  /**
+   * @brief Sets a float4 on a uniform variable.
+   * @param uniformName Name of the variable.
+   * @param x First float in float4.
+   * @param y Second float in float4.
+   * @param z Third float in float4.
+   * @param w Fourth float in float4.
+   * @returns this effect.
+   */
+  Effect& setFloat4(const std::string& uniformName, float x, float y, float z, float w);
+
+  /**
+   * @brief Sets a Color3 on a uniform variable.
+   * @param uniformName Name of the variable.
+   * @param color3 Value to be set.
+   * @returns this effect.
+   */
+  Effect& setColor3(const std::string& uniformName, const Color3& color3);
+
+  /**
+   * @brief Sets a Color4 on a uniform variable.
+   * @param uniformName Name of the variable.
+   * @param color3 Value to be set.
+   * @param alpha Alpha value to be set.
+   * @returns this effect.
+   */
+  Effect& setColor4(const std::string& uniformName, const Color3& color3, float alpha);
+
+  /**
+   * @brief Sets a Color4 on a uniform variable.
+   * @param uniformName defines the name of the variable
+   * @param color4 defines the value to be set
+   * @returns this effect.
+   */
+  Effect& setDirectColor4(const std::string& uniformName, const Color4& color4);
+
+  /**
+   * @brief Release all associated resources.
+   */
+  void dispose(bool doNotRecurse = false, bool disposeMaterialAndTextures = false) override;
+
+  // Statics
+
+  /**
+   * @brief This function will add a new shader to the shader store.
+   * @param name the name of the shader
+   * @param pixelShader optional pixel shader content
+   * @param vertexShader optional vertex shader content
+   */
+  static void RegisterShader(const std::string& name,
+                             const std::optional<std::string>& pixelShader  = std::nullopt,
+                             const std::optional<std::string>& vertexShader = std::nullopt);
+
+  /**
+   * @brief Resets the cache of effects.
+   */
+  static void ResetCache();
+
+protected:
+  /**
+   * @brief Instantiates an effect.
+   * An effect can be used to create/manage/execute vertex and fragment shaders.
+   * @param baseName Name of the effect.
+   * @param attributesNamesOrOptions List of attribute names that will be passed to the shader or
+   * set of all options to create the effect.
+   * @param uniformsNamesOrEngine List of uniform variable names that will be passed to the shader
+   * or the engine that will be used to render effect.
+   * @param samplers List of sampler variables that will be passed to the shader.
+   * @param engine Engine to be used to render the effect
+   * @param defines Define statements to be added to the shader.
+   * @param fallbacks Possible fallbacks for this effect to improve performance when needed.
+   * @param onCompiled Callback that will be called when the shader is compiled.
+   * @param onError Callback that will be called if an error occurs during shader compilation.
+   * @param indexParameters Parameters to be used with Babylons include syntax to iterate over an
+   * array (eg. {lights: 10})
+   */
+  Effect(const std::variant<std::string, std::unordered_map<std::string, std::string>>& baseName,
+         IEffectCreationOptions& options, ThinEngine* engine);
+
+  /**
+   * @brief Observable that will be called when effect is bound.
+   */
+  Observable<Effect>& get_onBindObservable();
+
+private:
+  void _useFinalCode(
+    const std::string& migratedVertexCode, const std::string& migratedFragmentCode,
+    const std::variant<std::string, std::unordered_map<std::string, std::string>>& baseName);
+  bool _isReadyInternal() const;
+  void _checkIsReady();
+  void _processCompilationErrors(const std::exception& e,
+                                 const IPipelineContextPtr& previousPipelineContext);
+  int _getChannel(const std::string& channel);
+
+public:
+  /**
+   * Name of the effect.
+   */
+  std::variant<std::string, std::unordered_map<std::string, std::string>> name;
+  /**
+   * String container all the define statements that should be set on the
+   * shader.
+   */
+  std::string defines;
+  /**
+   * Callback that will be called when the shader is compiled.
+   */
+  std::function<void(Effect* effect)> onCompiled;
+  /**
+   * Callback that will be called if an error occurs during shader compilation.
+   */
+  std::function<void(Effect* effect, const std::string& errors)> onError;
+  /**
+   * Callback that will be called when effect is bound.
+   */
+  std::function<void(Effect* effect)> onBind;
+  /**
+   * Unique ID of the effect.
+   */
+  std::size_t uniqueId;
+  /**
+   * Observable that will be called when the shader is compiled.
+   * It is recommended to use executeWhenCompile() or to make sure that scene.isReady() is called to
+   * get this observable raised.
+   */
+  Observable<Effect> onCompileObservable;
+  /**
+   * Observable that will be called if an error occurs during shader
+   * compilation.
+   */
+  Observable<Effect> onErrorObservable;
+  /**
+   * Hidden
+   */
+  Observable<Effect> _onBindObservable;
+  /** Hidden */
+  bool _bonesComputationForcedToCPU;
+  /**
+   * Observable that will be called when effect is bound.
+   */
+  ReadOnlyProperty<Effect, Observable<Effect>> onBindObservable;
+  /**
+   * Key for the effect.
+   * Hidden
+   */
+  std::string _key;
+  /**
+   * Compiled shader to webGL program.
+   * Hidden
+   */
+  IPipelineContextPtr _pipelineContext;
+
+private:
+  Observer<Effect>::Ptr _onCompileObserver;
+  static std::size_t _uniqueIdSeed;
+  ThinEngine* _engine;
+  std::unordered_map<std::string, unsigned int> _uniformBuffersNames;
+  std::vector<std::string> _uniformsNames;
+  std::vector<std::string> _samplerList;
+  std::unordered_map<std::string, int> _samplers;
+  bool _isReady;
+  std::string _compilationError;
+  std::vector<std::string> _attributesNames;
+  Int32Array _attributes;
+  std::unordered_map<std::string, WebGLUniformLocationPtr> _uniforms;
+  std::unordered_map<std::string, unsigned int> _indexParameters;
+  std::unique_ptr<EffectFallbacks> _fallbacks;
+  std::string _vertexSourceCode;
+  std::string _fragmentSourceCode;
+  std::string _vertexSourceCodeOverride;
+  std::string _fragmentSourceCodeOverride;
+  std::vector<std::string> _transformFeedbackVaryings;
+  std::unordered_map<std::string, Float32Array> _valueCache;
+  static std::unordered_map<unsigned int, WebGLDataBufferPtr> _baseCache;
+
+}; // end of class Effect
+
+} // end of namespace BABYLON
+
+#endif // end of BABYLON_MATERIALS_EFFECT_H