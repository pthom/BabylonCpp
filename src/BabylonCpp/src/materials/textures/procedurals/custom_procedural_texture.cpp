--- conflicted
+++ resolved
@@ -29,12 +29,6 @@
 
 void CustomProceduralTexture::_loadJson(const std::string& jsonUrl)
 {
-<<<<<<< HEAD
-  const auto noConfigFile = [&]() {
-    BABYLON_LOGF_WARN("CustomProceduralTexture",
-                      "No config file found in %s trying to use ShadersStore or DOM element",
-                      jsonUrl.c_str())
-=======
   const auto noConfigFile = [jsonUrl, this](const std::string & errorMessage) {
     BABYLON_LOGF_WARN(
       "CustomProceduralTexture",
@@ -42,7 +36,6 @@
       jsonUrl.c_str(),
       errorMessage.c_str()
       )
->>>>>>> 674b4408
     try {
       setFragment(_texturePath);
     }
